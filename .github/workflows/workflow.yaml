name: Workflow
on:
  push:
    branches:
      - main
  pull_request:

jobs:
<<<<<<< HEAD
    #  build:
    #    continue-on-error: False
    #    runs-on: ubuntu-latest
    #    steps:
    #    - uses: actions/checkout@v2
    #    - name: Install modules
    #      run: yarn
    #    - name: Run ESLint
    #      run: ./node_modules/.bin/eslint . --ext .js,.jsx,.ts,.tsx
    #    - name: Run solhint
    #      run: ./node_modules/.bin/solhint contracts/*
    #    - name: Run tests
    #      run: ./node_modules/.bin/hardhat test
=======
  build:
    continue-on-error: False
    runs-on: ubuntu-latest
    steps:
    - uses: actions/checkout@v2
    - name: Install modules
      run: yarn install

    - name: Run ESLint
      run: ./node_modules/.bin/eslint . --ext .js,.jsx,.ts,.tsx
    - name: Run solhint
      run: ./node_modules/.bin/solhint contracts/*

    - name: Run tests
      run: ./node_modules/.bin/hardhat test
>>>>>>> c9c1db20

    - name: Set up Python
      uses: actions/setup-python@v2
      with:
        python-version: 3.9
    - name: Install slither and its dependencies
      run: |
        sudo snap install solc
        python -m pip install --upgrade pip
        pip install slither-analyzer solc-select

    - name: Slither short summary
      run: slither . --print human-summary

    - name: Slither full summary
      run: python3 misc/slither.py

    - name: Coverage summary
      run: npx hardhat coverage

  docker:
    needs: build
    runs-on: ubuntu-latest
    if:
      contains('
        refs/heads/main
      ', github.ref)

    steps:
      - name: Checkout
        uses: actions/checkout@v2
      - name: Set up QEMU
        uses: docker/setup-qemu-action@v1
      - name: Set up Docker Buildx
        uses: docker/setup-buildx-action@v1
      - name: Login to DockerHub
        uses: docker/login-action@v1
        with:
          username: valory
          password: ${{ secrets.ACCESS_TOKEN }}
      - name: Build and push
        uses: docker/build-push-action@v2
        if: github.ref == 'refs/heads/main'
        with:
          context: .
          push: true
          tags: valory/${{ github.event.repository.name }}:main # note need to get the base ref to force for the branch
<|MERGE_RESOLUTION|>--- conflicted
+++ resolved
@@ -6,7 +6,6 @@
   pull_request:
 
 jobs:
-<<<<<<< HEAD
     #  build:
     #    continue-on-error: False
     #    runs-on: ubuntu-latest
@@ -20,23 +19,6 @@
     #      run: ./node_modules/.bin/solhint contracts/*
     #    - name: Run tests
     #      run: ./node_modules/.bin/hardhat test
-=======
-  build:
-    continue-on-error: False
-    runs-on: ubuntu-latest
-    steps:
-    - uses: actions/checkout@v2
-    - name: Install modules
-      run: yarn install
-
-    - name: Run ESLint
-      run: ./node_modules/.bin/eslint . --ext .js,.jsx,.ts,.tsx
-    - name: Run solhint
-      run: ./node_modules/.bin/solhint contracts/*
-
-    - name: Run tests
-      run: ./node_modules/.bin/hardhat test
->>>>>>> c9c1db20
 
     - name: Set up Python
       uses: actions/setup-python@v2
